--- conflicted
+++ resolved
@@ -4,25 +4,10 @@
 from ..utils import get_dict_values, detach_dict
 
 
-<<<<<<< HEAD
-class AdversarialJSDivergence(Loss):
-    r"""
-    Adversarial loss (Jensen-Shannon divergence).
-
-    .. math::
-
-        \mathcal{L}_{adv} = 2 \cdot JS[p_{data}(x)||p(x)] + const.
-    """
-
-    def __init__(self, p_data, p, discriminator, input_var=None, optimizer=optim.Adam, optimizer_params={},
-                 inverse_g_loss=True):
-        super().__init__(p_data, p, input_var=input_var)
-=======
 class AdversarialLoss(Loss):
     def __init__(self, p1, p2, discriminator, input_var=None,
                  optimizer=optim.Adam, optimizer_params={}):
         super().__init__(p1, p2, input_var=input_var)
->>>>>>> 032d4a93
         self.loss_optimizer = optimizer
         self.loss_optimizer_params = optimizer_params
         self.d = discriminator
